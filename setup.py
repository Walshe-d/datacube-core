--- conflicted
+++ resolved
@@ -79,17 +79,14 @@
         'rasterio>=0.34',
         'singledispatch',
         'sqlalchemy',
-<<<<<<< HEAD
         'xarray',
+        'celery>=4',
+        'redis',
+        'xarray>=0.9',  # >0.9 fixes most problems with `crs` attributes being lost
         'boto3',
         'SharedArray',
         'pathos',
         'zstandard',
-=======
-        'celery>=4',
-        'redis',
-        'xarray>=0.9',  # >0.9 fixes most problems with `crs` attributes being lost
->>>>>>> 68ef7268
     ],
     extras_require=extras_require,
     tests_require=tests_require,
