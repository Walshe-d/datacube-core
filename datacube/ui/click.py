--- conflicted
+++ resolved
@@ -197,40 +197,20 @@
         def with_driver_manager(*args, **kwargs):
             ctx = click.get_current_context()
             try:
-<<<<<<< HEAD
                 driver_manager = DriverManager(index=None,
                                                local_config=ctx.obj['config_file'],
                                                application_name=app_name or ctx.command_path,
                                                validate_connection=expect_initialised)
                 driver_manager.set_current_driver(ctx.obj['driver'])
-                _LOG.debug("Driver manager ready")
+                _LOG.debug("Driver manager ready. Connected to index: %s",
+                           driver_manager.index)
                 return f(driver_manager, *args, **kwargs)
-=======
-                index = index_connect(ctx.obj['config_file'],
-                                      application_name=app_name or ctx.command_path,
-                                      validate_connection=expect_initialised)
-                ctx.obj['index'] = index
-                _LOG.debug("Connected to datacube index: %s", index)
-                return f(index, *args, **kwargs)
->>>>>>> 9e3daa7a
             except (OperationalError, ProgrammingError) as e:
                 handle_exception('Error Connecting to database: %s', e)
 
         return functools.update_wrapper(with_driver_manager, f)
 
     return decorate
-
-
-def connect_to_index(app_name=None, expect_initialised=True):
-    ctx = click.get_current_context()
-    try:
-        index = index_connect(ctx.obj['config_file'],
-                              application_name=app_name or ctx.command_path,
-                              validate_connection=expect_initialised)
-        _LOG.debug("Connected to datacube index: %s", index)
-        return index
-    except (OperationalError, ProgrammingError) as e:
-        handle_exception('Error Connecting to database: %s', e)
 
 
 def parse_endpoint(value):
