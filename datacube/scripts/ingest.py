from __future__ import absolute_import

import time
import logging
import click
import cachetools
import itertools

try:
    import cPickle as pickle
except ImportError:
    import pickle
from copy import deepcopy
from pathlib import Path
from pandas import to_datetime
from datetime import datetime

import datacube
from datacube.api.core import Datacube
from datacube.model import DatasetType, Range, GeoPolygon
from datacube.model.utils import make_dataset, xr_apply, datasets_to_doc
from datacube.ui import click as ui
from datacube.utils import read_documents, changes
from datacube.ui.task_app import check_existing_files, load_tasks as load_tasks_, save_tasks as save_tasks_

from datacube.ui.click import cli

_LOG = logging.getLogger('agdc-ingest')

FUSER_KEY = 'fuse_data'


def remove_duplicates(cells_in, cells_out):
    """Remove tiles in `cells_in` which belong to `cells_out`.

    Tiles are compared based on their signature: `(extent,
    timestamp)`.
    """
    if not cells_out:
        return

    # Compute signatures of cells_out
    sigs_out = {(extent, timestamp) \
                for extent, cell in cells_out.items() \
                for timestamp in cell.sources.coords['time'].values}
    # Index cells_in accordingly
    for extent, cell in cells_in.items():
        tiles = cell.sources
        to_add = [timestamp \
                  for timestamp in tiles.coords['time'].values \
                  if not (extent, timestamp) in sigs_out]
        cell.sources = tiles.loc[to_add]


def find_diff(input_type, output_type, driver_manager, time_size, **query):
    from datacube.api.grid_workflow import GridWorkflow
    workflow = GridWorkflow(None, output_type.grid_spec, driver_manager=driver_manager)

    cells_in = workflow.list_cells(product=input_type.name, **query)
    cells_out = workflow.list_cells(product=output_type.name, **query)

    remove_duplicates(cells_in, cells_out)
    tasks = [{'tile': cell, 'tile_index': extent} for extent, cell in cells_in.items()]
    new_tasks = []
    for task in tasks:
        tiles = task['tile'].split('time', time_size)
        for t in tiles:
            new_tasks.append({'tile': t[1], 'tile_index': task['tile_index']})

    return new_tasks


def morph_dataset_type(source_type, config, driver_format):
    output_type = DatasetType(source_type.metadata_type, deepcopy(source_type.definition))
    output_type.definition['name'] = config['output_type']
    output_type.definition['managed'] = True
    output_type.definition['description'] = config['description']
    output_type.definition['storage'] = config['storage']
    output_type.definition['storage'] = {k: v for (k, v) in config['storage'].items()
                                         if k in ('crs', 'driver', 'tile_size', 'resolution', 'origin')}
    output_type.metadata_doc['format'] = {'name': driver_format}

    def merge_measurement(measurement, spec):
        measurement.update({k: spec.get(k, measurement[k]) for k in ('name', 'nodata', 'dtype')})
        return measurement

    output_type.definition['measurements'] = [merge_measurement(output_type.measurements[spec['src_varname']], spec)
                                              for spec in config['measurements']]
    return output_type


def get_variable_params(config):
    chunking = config['storage']['chunking']
    chunking = [chunking[dim] for dim in config['storage']['dimension_order']]

    variable_params = {}
    for mapping in config['measurements']:
        varname = mapping['name']
        variable_params[varname] = {k: v for k, v in mapping.items() if k in {'zlib',
                                                                              'complevel',
                                                                              'shuffle',
                                                                              'fletcher32',
                                                                              'contiguous',
                                                                              'attrs'}}
        variable_params[varname]['chunksizes'] = chunking
        if 'container' in config:
            variable_params[varname]['container'] = config['container']

    return variable_params


def get_app_metadata(config, config_file):
    doc = {
        'lineage': {
            'algorithm': {
                'name': 'datacube-ingest',
                'version': config.get('version', 'unknown'),
                'repo_url': 'https://github.com/GeoscienceAustralia/datacube-ingester.git',
                'parameters': {'configuration_file': config_file}
            },
        }
    }
    return doc


def get_filename(config, tile_index, sources, **kwargs):
    file_path_template = str(Path(config['location'], config['file_path_template']))
    time_format = '%Y%m%d%H%M%S%f'
    return Path(file_path_template.format(
        tile_index=tile_index,
        start_time=to_datetime(sources.time.values[0]).strftime(time_format),
        end_time=to_datetime(sources.time.values[-1]).strftime(time_format),
        version=config['taskfile_version'],
        **kwargs))


def get_measurements(source_type, config):
    def merge_measurement(measurement, spec):
        measurement.update({k: spec.get(k) or measurement[k] for k in ('nodata', 'dtype', 'resampling_method')})
        return measurement

    return [merge_measurement(source_type.measurements[spec['src_varname']].copy(), spec)
            for spec in config['measurements']]


def get_namemap(config):
    return {spec['src_varname']: spec['name'] for spec in config['measurements']}


def make_output_type(driver_manager, config):
    index = driver_manager.index
    source_type = index.products.get_by_name(config['source_type'])
    if not source_type:
        click.echo("Source DatasetType %s does not exist" % config['source_type'])
        click.get_current_context().exit(1)

    output_type = morph_dataset_type(source_type, config, driver_manager.driver.format)
    _LOG.info('Created DatasetType %s', output_type.name)

    # Some storage fields should not be in the product definition, and should be removed.
    # To handle backwards compatibility for now, ignore them with custom rules,
    # rather than using the default checks done by index.products.add
    existing = index.products.get_by_name(output_type.name)
    backwards_compatible_fields = True
    if existing and backwards_compatible_fields:
        updates_allowed = {
            ('description',): changes.allow_any,
            ('metadata_type',): changes.allow_any,
            ('storage', 'chunking'): changes.allow_any,
            ('storage', 'driver'): changes.allow_any,
            ('storage', 'dimension_order'): changes.allow_any,
            ('metadata',): changes.allow_truncation
        }

        doc_changes = changes.get_doc_changes(output_type.definition,
                                              datacube.utils.jsonify_document(existing.definition))
        good_changes, bad_changes = changes.classify_changes(doc_changes, updates_allowed)
        if bad_changes:
            raise ValueError(
                '{} differs from stored ({})'.format(
                    output_type.name,
                    ', '.join(['{}: {!r}!={!r}'.format('.'.join(offset), v1, v2) for offset, v1, v2 in bad_changes])
                )
            )
        output_type = index.products.update(output_type, allow_unsafe_updates=True)
    else:
        output_type = index.products.add(output_type)

    return source_type, output_type


@cachetools.cached(cache={}, key=lambda index, id_: id_)
def get_full_lineage(index, id_):
    return index.datasets.get(id_, include_sources=True)


def load_config_from_file(index, config):
    config_name = Path(config).name
    _, config = next(read_documents(Path(config)))
    config['filename'] = config_name

    return config


def create_task_list(driver_manager, output_type, year, source_type, config):
    config['taskfile_version'] = int(time.time())

    query = {}
    if year:
        query['time'] = Range(datetime(year=year[0], month=1, day=1), datetime(year=year[1] + 1, month=1, day=1))
    if 'ingestion_bounds' in config:
        bounds = config['ingestion_bounds']
        query['x'] = Range(bounds['left'], bounds['right'])
        query['y'] = Range(bounds['bottom'], bounds['top'])

    time_size = 1
    if 'time' in config['storage']['tile_size']:
        time_size = config['storage']['tile_size']['time']

    tasks = find_diff(source_type, output_type, driver_manager, time_size, **query)
    _LOG.info('%s tasks discovered', len(tasks))

    def check_valid(tile, tile_index):
        if FUSER_KEY in config:
            return True

        require_fusing = [source for source in tile.sources.values if len(source) > 1]
        if require_fusing:
            _LOG.warning('Skipping %s - no "%s" specified in config: %s', tile_index, FUSER_KEY, require_fusing)

        return not require_fusing

    def update_sources(sources):
        return tuple(get_full_lineage(driver_manager.index, dataset.id) for dataset in sources)

    def update_task(task):
        tile = task['tile']
        for i in range(tile.sources.size):
            tile.sources.values[i] = update_sources(tile.sources.values[i])
        return task

    tasks = (update_task(task) for task in tasks if check_valid(**task))
    return tasks


def ingest_work(driver_manager, config, source_type, output_type, tile, tile_index):
    _LOG.info('Starting task %s', tile_index)

    namemap = get_namemap(config)
    measurements = get_measurements(source_type, config)
    variable_params = get_variable_params(config)
    global_attributes = config['global_attributes']

    with datacube.set_options(reproject_threads=1):
        fuse_func = {'copy': None}[config.get(FUSER_KEY, 'copy')]
        data = Datacube.load_data(tile.sources, tile.geobox, measurements,
                                  fuse_func=fuse_func, driver_manager=driver_manager)
    nudata = data.rename(namemap)
    file_path = get_filename(config, tile_index, tile.sources)

    def _make_dataset(labels, sources):
        return make_dataset(product=output_type,
                            sources=sources,
                            extent=tile.geobox.extent,
                            center_time=labels['time'],
                            uri=file_path.absolute().as_uri(),
                            app_info=get_app_metadata(config, config['filename']),
                            valid_data=GeoPolygon.from_sources_extents(sources, tile.geobox))

    datasets = xr_apply(tile.sources, _make_dataset, dtype='O')  # Store in Dataarray to associate Time -> Dataset
    nudata['dataset'] = datasets_to_doc(datasets)

    # Until ingest becomes a class and DriverManager an instance
    # variable, we call the constructor each time. DriverManager being
    # a singleton, there is little overhead, though.
    datasets.attrs['storage_output'] = driver_manager.write_dataset_to_storage(nudata,
                                                                               file_path,
                                                                               global_attributes,
                                                                               variable_params)
    _LOG.info('Finished task %s', tile_index)

    # When using multiproc executor, Driver Manager is a clone.
    if driver_manager.is_clone:
        driver_manager.close()

    return datasets


<<<<<<< HEAD
def _index_datasets(driver_manager, results, skip_sources):
=======
def _index_datasets(index, results):
>>>>>>> 9e3daa7a
    n = 0
    for datasets in results:
        n += driver_manager.index_datasets(datasets, sources_policy='verify')
    return n


def process_tasks(driver_manager, config, source_type, output_type, tasks, queue_size, executor):
    index = driver_manager.index

    # driver_manager_dump = dumps(driver_manager)

    def submit_task(task):
        _LOG.info('Submitting task: %s', task['tile_index'])
        return executor.submit(ingest_work,
                               driver_manager=driver_manager,
                               config=config,
                               source_type=source_type,
                               output_type=output_type,
                               **task)

    pending = []
    n_successful = n_failed = 0

    tasks = iter(tasks)
    while True:
        pending += [submit_task(task) for task in itertools.islice(tasks, max(0, queue_size - len(pending)))]
        if not pending:
            break

        completed, failed, pending = executor.get_ready(pending)
        _LOG.info('completed %s, failed %s, pending %s', len(completed), len(failed), len(pending))

        for future in failed:
            try:
                executor.result(future)
            except Exception:  # pylint: disable=broad-except
                _LOG.exception('Task failed')
                n_failed += 1

        if not completed:
            time.sleep(1)
            continue

        try:
            # TODO: ideally we wouldn't block here indefinitely
            # maybe limit gather to 50-100 results and put the rest into a index backlog
            # this will also keep the queue full
<<<<<<< HEAD
            n_successful += _index_datasets(driver_manager, executor.results(completed), skip_sources=True)
=======
            n_successful += _index_datasets(index, executor.results(completed))
>>>>>>> 9e3daa7a
        except Exception:  # pylint: disable=broad-except
            _LOG.exception('Gather failed')
            pending += completed

    return n_successful, n_failed


def _validate_year(ctx, param, value):
    try:
        if value is None:
            return None
        years = list(map(int, value.split('-', 2)))
        if len(years) == 1:
            return years[0], years[0]
        return tuple(years)
    except ValueError:
        raise click.BadParameter('year must be specified as a single year (eg 1996) '
                                 'or as an inclusive range (eg 1996-2001)')


@cli.command('ingest', help="Ingest datasets")
@click.option('--config-file', '-c',
              type=click.Path(exists=True, readable=True, writable=False, dir_okay=False),
              help='Ingest configuration file')
@click.option('--year', callback=_validate_year, help='Limit the process to a particular year')
@click.option('--queue-size', type=click.IntRange(1, 100000), default=3200, help='Task queue size')
@click.option('--save-tasks', help='Save tasks to the specified file',
              type=click.Path(exists=False))
@click.option('--load-tasks', help='Load tasks from the specified file',
              type=click.Path(exists=True, readable=True, writable=False, dir_okay=False))
@click.option('--dry-run', '-d', is_flag=True, default=False, help='Check if everything is ok')
@ui.executor_cli_options
@ui.pass_driver_manager(app_name='agdc-ingest')
def ingest_cmd(driver_manager, config_file, year, queue_size, save_tasks, load_tasks, dry_run, executor):
    index = driver_manager.index
    if config_file:
        config = load_config_from_file(index, config_file)
        variable_params = get_variable_params(config)
        source_type, output_type = make_output_type(driver_manager, config)

        tasks = create_task_list(driver_manager, output_type, year, source_type, config)
    elif load_tasks:
        config, tasks = load_tasks_(load_tasks)
        source_type, output_type = make_output_type(driver_manager, config)
    else:
        click.echo('Must specify exactly one of --config-file, --load-tasks')
        return 1

    if dry_run:
        check_existing_files(get_filename(config, task['tile_index'], task['tile'].sources) for task in tasks)
        return 0

    if save_tasks:
        save_tasks_(config, tasks, save_tasks)
        return 0

    successful, failed = process_tasks(driver_manager, config, source_type, output_type, tasks, queue_size, executor)
    click.echo('%d successful, %d failed' % (successful, failed))
    driver_manager.close()
    return 0<|MERGE_RESOLUTION|>--- conflicted
+++ resolved
@@ -286,11 +286,7 @@
     return datasets
 
 
-<<<<<<< HEAD
-def _index_datasets(driver_manager, results, skip_sources):
-=======
-def _index_datasets(index, results):
->>>>>>> 9e3daa7a
+def _index_datasets(driver_manager, results):
     n = 0
     for datasets in results:
         n += driver_manager.index_datasets(datasets, sources_policy='verify')
@@ -338,11 +334,7 @@
             # TODO: ideally we wouldn't block here indefinitely
             # maybe limit gather to 50-100 results and put the rest into a index backlog
             # this will also keep the queue full
-<<<<<<< HEAD
-            n_successful += _index_datasets(driver_manager, executor.results(completed), skip_sources=True)
-=======
             n_successful += _index_datasets(index, executor.results(completed))
->>>>>>> 9e3daa7a
         except Exception:  # pylint: disable=broad-except
             _LOG.exception('Gather failed')
             pending += completed
